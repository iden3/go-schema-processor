package merklize

import (
	"context"
	"encoding/json"
	"fmt"
	"log"
	"math"
	"math/big"
	"os"
	"reflect"
	"strconv"
	"strings"
	"testing"
	"time"

	"github.com/iden3/go-iden3-crypto/constants"
	"github.com/iden3/go-iden3-crypto/poseidon"
	"github.com/iden3/go-merkletree-sql/v2"
	"github.com/iden3/go-merkletree-sql/v2/db/memory"
	"github.com/piprate/json-gold/ld"
	"github.com/stretchr/testify/assert"
	"github.com/stretchr/testify/require"
)

const testDocument = `{
  "@context": [
    "https://www.w3.org/2018/credentials/v1",
    "https://w3id.org/citizenship/v1",
    "https://w3id.org/security/bbs/v1"
  ],
  "id": "https://issuer.oidp.uscis.gov/credentials/83627465",
  "type": ["VerifiableCredential", "PermanentResidentCard"],
  "issuer": "did:example:489398593",
  "identifier": 83627465,
  "name": "Permanent Resident Card",
  "description": "Government of Example Permanent Resident Card.",
  "issuanceDate": "2019-12-03T12:19:52Z",
  "expirationDate": "2029-12-03T12:19:52Z",
  "credentialSubject": [
    {
      "id": "did:example:b34ca6cd37bbf23",
      "type": ["PermanentResident", "Person"],
      "givenName": "JOHN",
      "familyName": "SMITH",
      "gender": "Male",
      "image": "data:image/png;base64,iVBORw0KGgokJggg==",
      "residentSince": "2015-01-01",
      "lprCategory": "C09",
      "lprNumber": "999-999-999",
      "commuterClassification": "C1",
      "birthCountry": "Bahamas",
      "birthDate": "1958-07-17"
    },
    {
      "id": "did:example:b34ca6cd37bbf24",
      "type": ["PermanentResident", "Person"],
      "givenName": "JOHN",
      "familyName": "SMITH",
      "gender": "Male",
      "image": "data:image/png;base64,iVBORw0KGgokJggg==",
      "residentSince": "2015-01-01",
      "lprCategory": "C09",
      "lprNumber": "999-999-999",
      "commuterClassification": "C1",
      "birthCountry": "Bahamas",
      "birthDate": "1958-07-18"
    }
  ]
}`

func getDataset(t testing.TB, document string) *ld.RDFDataset {
	var obj map[string]interface{}
	err := json.Unmarshal([]byte(document), &obj)
	if err != nil {
		panic(err)
	}

	proc := ld.NewJsonLdProcessor()
	options := ld.NewJsonLdOptions("")
	options.Algorithm = "URDNA2015"

	out4, err := proc.Normalize(obj, options)
	require.NoError(t, err)

	out5, ok := out4.(*ld.RDFDataset)
	require.True(t, ok, "%[1]T\n%[1]v", out4)

	return out5
}

func mkPath(parts ...interface{}) Path {
	p, err := NewPath(parts...)
	if err != nil {
		panic(err)
	}
	return p
}

//nolint:deadcode,unused // use for generation of wantEntries
func printEntriesRepresentation(entries []RDFEntry) {
	for _, e := range entries {
		var pathParts []string
		for _, p := range e.key.parts {
			switch p2 := p.(type) {
			case string:
				pathParts = append(pathParts, `"`+p2+`"`)
			case int:
				pathParts = append(pathParts, strconv.Itoa(p2))
			default:
				panic(p)
			}
		}

		var value string
		switch v2 := e.value.(type) {
		case string:
			value = `"` + v2 + `"`
		case int64:
			value = `int64(` + strconv.FormatInt(v2, 10) + `)`
		default:
			panic(fmt.Sprintf("%[1]T -- %[1]v", e.value))
		}
		fmt.Println("{")
		fmt.Printf("key: mkPath(%v),\n", strings.Join(pathParts, ","))
		fmt.Printf("value: %v,\n", value)
		fmt.Println("},")
	}
}

func TestEntriesFromRDF_multigraph(t *testing.T) {
	dataset := getDataset(t, multigraphDoc2)

	entries, err := EntriesFromRDF(dataset)
	require.NoError(t, err)
	// To generate wantEntries, uncomment the following line
	// printEntriesRepresentation(entries)

	wantEntries := []RDFEntry{
		{
			key:   mkPath("http://www.w3.org/1999/02/22-rdf-syntax-ns#type"),
			value: "https://www.w3.org/2018/credentials#VerifiablePresentation",
		},
		{
			key:   mkPath("https://www.w3.org/2018/credentials#holder", 0),
			value: "http://example.com/holder1",
		},
		{
			key:   mkPath("https://www.w3.org/2018/credentials#holder", 1),
			value: "http://example.com/holder2",
		},
		{
			key: mkPath("https://www.w3.org/2018/credentials#verifiableCredential",
				0, "http://www.w3.org/1999/02/22-rdf-syntax-ns#type"),
			value: "https://raw.githubusercontent.com/iden3/claim-schema-vocab/main/schemas/json-ld/iden3credential-v2.json-ld#Iden3SparseMerkleTreeProof",
		},
		{
			key: mkPath("https://www.w3.org/2018/credentials#verifiableCredential",
				0,
				"https://github.com/iden3/claim-schema-vocab/blob/main/proofs/Iden3SparseMerkleTreeProof-v2.md#issuerData",
				"https://github.com/iden3/claim-schema-vocab/blob/main/proofs/Iden3SparseMerkleTreeProof-v2.md#state",
				"https://github.com/iden3/claim-schema-vocab/blob/main/proofs/Iden3SparseMerkleTreeProof-v2.md#blockTimestamp"),
			value: int64(123),
		},
		{
			key: mkPath("https://www.w3.org/2018/credentials#verifiableCredential",
				1, "http://www.w3.org/1999/02/22-rdf-syntax-ns#type"),
			value: "https://raw.githubusercontent.com/iden3/claim-schema-vocab/main/schemas/json-ld/kyc-v3.json-ld#KYCAgeCredential",
		},
		{
			key: mkPath("https://www.w3.org/2018/credentials#verifiableCredential",
				1,
				"https://github.com/iden3/claim-schema-vocab/blob/main/credentials/kyc.md#birthday"),
			value: int64(19960424),
		},
	}

	require.Equal(t, wantEntries, entries)
}

func TestEntriesFromRDF(t *testing.T) {
	dataset := getDataset(t, testDocument)

	entries, err := EntriesFromRDF(dataset)
	require.NoError(t, err)

	wantEntries := []RDFEntry{
		{
			key: mkPath(
				"https://www.w3.org/2018/credentials#credentialSubject", 0,
				"http://schema.org/birthDate"),
			value: time.Date(1958, 7, 17, 0, 0, 0, 0, time.UTC),
		},
		{
			key: mkPath(
				"https://www.w3.org/2018/credentials#credentialSubject", 0,
				"http://schema.org/familyName"),
			value: "SMITH",
		},
		{
			key: mkPath(
				"https://www.w3.org/2018/credentials#credentialSubject", 0,
				"http://schema.org/gender"),
			value: "Male",
		},
		{
			key: mkPath(
				"https://www.w3.org/2018/credentials#credentialSubject", 0,
				"http://schema.org/givenName"),
			value: "JOHN",
		},
		{
			key: mkPath(
				"https://www.w3.org/2018/credentials#credentialSubject", 0,
				"http://schema.org/image"),
			value: "data:image/png;base64,iVBORw0KGgokJggg==",
		},
		{
			key: mkPath(
				"https://www.w3.org/2018/credentials#credentialSubject", 0,
				"http://www.w3.org/1999/02/22-rdf-syntax-ns#type", 0),
			value: "http://schema.org/Person",
		},
		{
			key: mkPath(
				"https://www.w3.org/2018/credentials#credentialSubject", 0,
				"http://www.w3.org/1999/02/22-rdf-syntax-ns#type", 1),
			value: "https://w3id.org/citizenship#PermanentResident",
		},
		{
			key: mkPath(
				"https://www.w3.org/2018/credentials#credentialSubject", 0,
				"https://w3id.org/citizenship#birthCountry"),
			value: "Bahamas",
		},
		{
			key: mkPath(
				"https://www.w3.org/2018/credentials#credentialSubject", 0,
				"https://w3id.org/citizenship#commuterClassification"),
			value: "C1",
		},
		{
			key: mkPath(
				"https://www.w3.org/2018/credentials#credentialSubject", 0,
				"https://w3id.org/citizenship#lprCategory"),
			value: "C09",
		},
		{
			key: mkPath(
				"https://www.w3.org/2018/credentials#credentialSubject", 0,
				"https://w3id.org/citizenship#lprNumber"),
			value: "999-999-999",
		},
		{
			key: mkPath(
				"https://www.w3.org/2018/credentials#credentialSubject", 0,
				"https://w3id.org/citizenship#residentSince"),
			value: time.Date(2015, 1, 1, 0, 0, 0, 0, time.UTC),
		},
		{
			key: mkPath(
				"https://www.w3.org/2018/credentials#credentialSubject", 1,
				"http://schema.org/birthDate"),
			value: time.Date(1958, 7, 18, 0, 0, 0, 0, time.UTC),
		},
		{
			key: mkPath(
				"https://www.w3.org/2018/credentials#credentialSubject", 1,
				"http://schema.org/familyName"),
			value: "SMITH",
		},
		{
			key: mkPath(
				"https://www.w3.org/2018/credentials#credentialSubject", 1,
				"http://schema.org/gender"),
			value: "Male",
		},
		{
			key: mkPath(
				"https://www.w3.org/2018/credentials#credentialSubject", 1,
				"http://schema.org/givenName"),
			value: "JOHN",
		},
		{
			key: mkPath(
				"https://www.w3.org/2018/credentials#credentialSubject", 1,
				"http://schema.org/image"),
			value: "data:image/png;base64,iVBORw0KGgokJggg==",
		},
		{
			key: mkPath(
				"https://www.w3.org/2018/credentials#credentialSubject", 1,
				"http://www.w3.org/1999/02/22-rdf-syntax-ns#type", 0),
			value: "http://schema.org/Person",
		},
		{
			key: mkPath(
				"https://www.w3.org/2018/credentials#credentialSubject", 1,
				"http://www.w3.org/1999/02/22-rdf-syntax-ns#type", 1),
			value: "https://w3id.org/citizenship#PermanentResident",
		},
		{
			key: mkPath(
				"https://www.w3.org/2018/credentials#credentialSubject", 1,
				"https://w3id.org/citizenship#birthCountry"),
			value: "Bahamas",
		},
		{
			key: mkPath(
				"https://www.w3.org/2018/credentials#credentialSubject", 1,
				"https://w3id.org/citizenship#commuterClassification"),
			value: "C1",
		},
		{
			key: mkPath(
				"https://www.w3.org/2018/credentials#credentialSubject", 1,
				"https://w3id.org/citizenship#lprCategory"),
			value: "C09",
		},
		{
			key: mkPath(
				"https://www.w3.org/2018/credentials#credentialSubject", 1,
				"https://w3id.org/citizenship#lprNumber"),
			value: "999-999-999",
		},
		{
			key: mkPath(
				"https://www.w3.org/2018/credentials#credentialSubject", 1,
				"https://w3id.org/citizenship#residentSince"),
			value: time.Date(2015, 1, 1, 0, 0, 0, 0, time.UTC),
		},
		{
			key:   mkPath("http://schema.org/description"),
			value: "Government of Example Permanent Resident Card.",
		},
		{
			key:   mkPath("http://schema.org/identifier"),
			value: int64(83627465),
		},
		{
			key:   mkPath("http://schema.org/name"),
			value: "Permanent Resident Card",
		},
		{
			key:   mkPath("http://www.w3.org/1999/02/22-rdf-syntax-ns#type", 0),
			value: "https://w3id.org/citizenship#PermanentResidentCard",
		},
		{
			key:   mkPath("http://www.w3.org/1999/02/22-rdf-syntax-ns#type", 1),
			value: "https://www.w3.org/2018/credentials#VerifiableCredential",
		},
		{
			key: mkPath("https://www.w3.org/2018/credentials#credentialSubject",
				0),
			value: "did:example:b34ca6cd37bbf23",
		},
		{
			key: mkPath("https://www.w3.org/2018/credentials#credentialSubject",
				1),
			value: "did:example:b34ca6cd37bbf24",
		},
		{
			key: mkPath("https://www.w3.org/2018/credentials#expirationDate"),
			//value: "2029-12-03T12:19:52Z",
			value: time.Date(2029, 12, 3, 12, 19, 52, 0, time.UTC),
		},
		{
			key: mkPath("https://www.w3.org/2018/credentials#issuanceDate"),
			//value: "2019-12-03T12:19:52Z",
			value: time.Date(2019, 12, 3, 12, 19, 52, 0, time.UTC),
		},
		{
			key:   mkPath("https://www.w3.org/2018/credentials#issuer"),
			value: "did:example:489398593",
		},
	}
	require.Equal(t, wantEntries, entries)
}

func TestProof(t *testing.T) {
	dataset := getDataset(t, testDocument)

	entries, err := EntriesFromRDF(dataset)
	require.NoError(t, err)

	ctx := context.Background()

	mt, err := merkletree.NewMerkleTree(ctx, memory.NewMemoryStorage(), 40)
	require.NoError(t, err)

	err = AddEntriesToMerkleTree(ctx, mt, entries)
	require.NoError(t, err)

	// [https://www.w3.org/2018/credentials#credentialSubject 1 http://schema.org/birthDate] => 1958-07-18
	path, err := NewPath(
		"https://www.w3.org/2018/credentials#credentialSubject", 1,
		"http://schema.org/birthDate")
	require.NoError(t, err)

	birthDate := time.Date(1958, 7, 18, 0, 0, 0, 0, time.UTC)
	entry, err := NewRDFEntry(path, birthDate)
	require.NoError(t, err)

	key, val, err := entry.KeyValueMtEntries()
	require.NoError(t, err)

	p, _, err := mt.GenerateProof(ctx, key, nil)
	require.NoError(t, err)

	ok := merkletree.VerifyProof(mt.Root(), p, key, val)
	require.True(t, ok)
}

func TestProofInteger(t *testing.T) {
	dataset := getDataset(t, testDocument)

	entries, err := EntriesFromRDF(dataset)
	require.NoError(t, err)

	ctx := context.Background()

	mt, err := merkletree.NewMerkleTree(ctx, memory.NewMemoryStorage(), 40)
	require.NoError(t, err)

	err = AddEntriesToMerkleTree(ctx, mt, entries)
	require.NoError(t, err)

	path, err := NewPath("http://schema.org/identifier")
	require.NoError(t, err)

	entry, err := NewRDFEntry(path, 83627465)
	require.NoError(t, err)

	key, val, err := entry.KeyValueMtEntries()
	require.NoError(t, err)

	p, _, err := mt.GenerateProof(ctx, key, nil)
	require.NoError(t, err)

	ok := merkletree.VerifyProof(mt.Root(), p, key, val)
	require.True(t, ok)
}

func TestMerklizer_Proof(t *testing.T) {
	ctx := context.Background()
	mz, err := MerklizeJSONLD(ctx, strings.NewReader(testDocument))
	require.NoError(t, err)

	t.Run("test with path as Path", func(t *testing.T) {
		// [https://www.w3.org/2018/credentials#credentialSubject 1 http://schema.org/birthDate] => 1958-07-18
		path, err := NewPath(
			"https://www.w3.org/2018/credentials#credentialSubject", 1,
			"http://schema.org/birthDate")
		require.NoError(t, err)

		p, value, err := mz.Proof(ctx, path)
		require.NoError(t, err)

		pathMtEntry, err := path.MtEntry()
		require.NoError(t, err)

		require.True(t, value.IsTime())
		valueDateType, err := value.AsTime()
		require.NoError(t, err)

		birthDate := time.Date(1958, 7, 18, 0, 0, 0, 0, time.UTC)
		require.True(t, birthDate.Equal(valueDateType))

		valueMtEntry, err := value.MtEntry()
		require.NoError(t, err)

		ok := merkletree.VerifyProof(mz.Root(), p, pathMtEntry, valueMtEntry)
		require.True(t, ok)
	})

	t.Run("test with path as shortcut string", func(t *testing.T) {
		path, err := mz.ResolveDocPath("credentialSubject.1.birthCountry")
		require.NoError(t, err)

		p, value, err := mz.Proof(ctx, path)
		require.NoError(t, err)

		require.True(t, value.IsString())
		valueStr, err := value.AsString()
		require.NoError(t, err)
		require.Equal(t, "Bahamas", valueStr)
		valueMtEntry, err := value.MtEntry()
		require.NoError(t, err)

		pathMtEntry, err := path.MtEntry()
		require.NoError(t, err)

		ok := merkletree.VerifyProof(mz.Root(), p, pathMtEntry, valueMtEntry)
		require.True(t, ok)
	})

	t.Run("test RawValue", func(t *testing.T) {
		// [https://www.w3.org/2018/credentials#credentialSubject 1 http://schema.org/birthDate] => 1958-07-18
		path, err := NewPath(
			"https://www.w3.org/2018/credentials#credentialSubject", 1,
			"http://schema.org/birthDate")
		require.NoError(t, err)

		// Check RawValue with index in path
		rv, err := mz.RawValue(path)
		require.NoError(t, err)
		require.Equal(t, "1958-07-18", rv)

		// Check RawValue as a number in json
		identifierPath, err := NewPath("http://schema.org/identifier")
		require.NoError(t, err)
		rv, err = mz.RawValue(identifierPath)
		require.NoError(t, err)
		require.Equal(t, float64(83627465), rv)

		// Check RawValue with wrong path (expected array, but got object)
		wrongPath, err := NewPath("http://schema.org/identifier", 1)
		require.NoError(t, err)
		_, err = mz.RawValue(wrongPath)
		require.EqualError(t, err,
			"expected array at 'http://schema.org/identifier / [1]'")

		wrongPath, err = NewPath(
			"https://www.w3.org/2018/credentials#credentialSubject", 5,
			"http://schema.org/birthDate")
		require.NoError(t, err)
		_, err = mz.RawValue(wrongPath)
		require.EqualError(t, err,
			"index is out of range at 'https://www.w3.org/2018/credentials#credentialSubject / [5]'")

		wrongPath, err = NewPath("bla-bla", 5)
		require.NoError(t, err)
		_, err = mz.RawValue(wrongPath)
		require.EqualError(t, err, "value not found at 'bla-bla'")

		wrongPath, err = NewPath(
			"https://www.w3.org/2018/credentials#credentialSubject", "bla-bla")
		require.NoError(t, err)
		_, err = mz.RawValue(wrongPath)
		require.EqualError(t, err,
			"expected object at 'https://www.w3.org/2018/credentials#credentialSubject / bla-bla'")
	})

	mzRoot := mz.Root()
	require.Equal(t,
		"d001de1d1b74d3b24b394566511da50df18532264c473845ea51e915a588b02a",
		mzRoot.Hex())
}

//nolint:deadcode,unused // use for debugging
func logDataset(in *ld.RDFDataset) {
	fmt.Printf("Log dataset of %v keys\n", len(in.Graphs))
	for s, gs := range in.Graphs {
		fmt.Printf("Key %v has %v entries\n", s, len(gs))
		for i, g := range gs {
			subject := "nil"
			if g.Subject != nil {
				subject = g.Subject.GetValue()
			}
			predicate := "nil"
			if g.Predicate != nil {
				predicate = g.Predicate.GetValue()
			}
			object := "nil"
			var ol2 string
			ol, olOK := g.Object.(*ld.Literal)
			if olOK {
				ol2 = ol.Datatype
			}

			if g.Object != nil {
				object = g.Object.GetValue()
			}
			graph := "nil"
			if g.Graph != nil {
				graph = g.Graph.GetValue()
			}
			fmt.Printf(`Entry %v:
	Subject [%T]: %v
	Predicate [%T]: %v
	Object [%T]: %v %v
	Graph [%T]: %v
`, i,
				g.Subject, subject,
				g.Predicate, predicate,
				g.Object, object, ol2,
				g.Graph, graph)
		}
	}
}

//nolint:deadcode,unused //reason: used in debugging
func logEntries(es []RDFEntry) {
	for i, e := range es {
		log.Printf("Entry %v: %v => %v", i, fmtPath(e.key), e.value)
	}
}

//nolint:deadcode,unused //reason: used in debugging
func fmtPath(p Path) string {
	var parts []string
	for _, pi := range p.parts {
		switch v := pi.(type) {
		case string:
			parts = append(parts, v)
		case int:
			parts = append(parts, strconv.Itoa(v))
		default:
			panic("not string or int")
		}
	}
	return strings.Join(parts, " :: ")
}

func TestPathFromContext(t *testing.T) {
	// this file downloaded from here: https://www.w3.org/2018/credentials/v1
	ctxBytes, err := os.ReadFile("testdata/custom_schema.json")
	require.NoError(t, err)

	in := "VerifiableCredential.credentialSchema.JsonSchemaValidator2018"
	result, err := NewPathFromContext(ctxBytes, in)
	require.NoError(t, err)

	want, err := NewPath(
		"https://www.w3.org/2018/credentials#VerifiableCredential",
		"https://www.w3.org/2018/credentials#credentialSchema",
		"https://www.w3.org/2018/credentials#JsonSchemaValidator2018")
	require.NoError(t, err)

	require.Equal(t, want, result)
}

func TestFieldPathFromContext(t *testing.T) {
	ctxBytes, err := os.ReadFile("testdata/kyc_schema.json-ld")
	require.NoError(t, err)

	typ := "KYCAgeCredential"
	fieldPath := "birthday"
	result, err := NewFieldPathFromContext(ctxBytes, typ, fieldPath)
	require.NoError(t, err)

	want, err := NewPath(
		"https://github.com/iden3/claim-schema-vocab/blob/main/credentials/kyc.md#birthday")
	require.NoError(t, err)

	require.Equal(t, want, result)
}

func TestPathFromDocument(t *testing.T) {
	in := "credentialSubject.1.birthDate"
	result, err := NewPathFromDocument([]byte(testDocument), in)
	require.NoError(t, err)

	want, err := NewPath(
		"https://www.w3.org/2018/credentials#credentialSubject",
		1,
		"http://schema.org/birthDate")
	require.NoError(t, err)

	require.Equal(t, want, result)
}

func TestMkValueInt(t *testing.T) {
	testCases := []struct {
		in   int64
		want string
	}{
		{
			in:   -1,
			want: "21888242871839275222246405745257275088548364400416034343698204186575808495616",
		},
		{
			in:   -2,
			want: "21888242871839275222246405745257275088548364400416034343698204186575808495615",
		},
		{
			in:   math.MinInt64,
			want: "21888242871839275222246405745257275088548364400416034343688980814538953719809",
		},
	}
	for i := range testCases {
		tc := testCases[i]
		t.Run(fmt.Sprintf("#%v", i+1), func(t *testing.T) {
			v, err := mkValueInt(defaultHasher, tc.in)
			require.NoError(t, err)
			require.Equal(t, tc.want, v.Text(10))
		})
	}

	t.Run("int value", func(t *testing.T) {
		v, err := mkValueInt(defaultHasher, int(math.MinInt64))
		require.NoError(t, err)
		require.Equal(t,
			"21888242871839275222246405745257275088548364400416034343688980814538953719809",
			v.Text(10))
	})
}

func TestValue(t *testing.T) {
	// bool
	v, err := NewValue(defaultHasher, true)
	require.NoError(t, err)
	require.False(t, v.IsString())
	require.True(t, v.IsBool())
	require.False(t, v.IsInt64())
	require.False(t, v.IsTime())
	b, err := v.AsBool()
	require.NoError(t, err)
	require.True(t, b)
	_, err = v.AsString()
	require.ErrorIs(t, err, ErrIncorrectType)

	// string
	s, err := NewValue(defaultHasher, "str")
	require.NoError(t, err)
	require.True(t, s.IsString())
	require.False(t, s.IsBool())
	require.False(t, s.IsInt64())
	require.False(t, s.IsTime())
	s2, err := s.AsString()
	require.NoError(t, err)
	require.Equal(t, "str", s2)
	_, err = s.AsInt64()
	require.ErrorIs(t, err, ErrIncorrectType)

	// string
	i, err := NewValue(defaultHasher, int64(3))
	require.NoError(t, err)
	require.False(t, i.IsString())
	require.False(t, i.IsBool())
	require.True(t, i.IsInt64())
	require.False(t, i.IsTime())
	i2, err := i.AsInt64()
	require.NoError(t, err)
	require.Equal(t, int64(3), i2)
	_, err = i.AsTime()
	require.ErrorIs(t, err, ErrIncorrectType)

	// time.Time
	tm := time.Date(2022, 10, 20, 3, 4, 5, 6, time.UTC)
	tm2, err := NewValue(defaultHasher, tm)
	require.NoError(t, err)
	require.False(t, tm2.IsString())
	require.False(t, tm2.IsBool())
	require.False(t, tm2.IsInt64())
	require.True(t, tm2.IsTime())
	tm3, err := tm2.AsTime()
	require.NoError(t, err)
	require.True(t, tm3.Equal(tm))
	_, err = tm2.AsBool()
	require.ErrorIs(t, err, ErrIncorrectType)
}

// multiple types within another type
var doc1 = `
{
    "@context": [
        "https://www.w3.org/2018/credentials/v1",
        "https://raw.githubusercontent.com/iden3/claim-schema-vocab/main/schemas/json-ld/iden3credential-v2.json-ld",
        "https://raw.githubusercontent.com/iden3/claim-schema-vocab/main/schemas/json-ld/kyc-v3.json-ld"
    ],
    "@type": [
        "VerifiableCredential",
        "KYCAgeCredential"
    ],
    "id": "http://myid.com",
    "expirationDate": "2361-03-21T21:14:48+02:00",
    "credentialSubject": {
        "type": "KYCAgeCredential",
        "id": "did:iden3:polygon:mumbai:wyFiV4w71QgWPn6bYLsZoysFay66gKtVa9kfu6yMZ",
        "documentType": 1,
        "birthday": 19960424
    },
    "credentialStatus": {
        "type": "SparseMerkleTreeProof",
        "id": "http://localhost:8001/api/v1/identities/1195DjqzhZ9zpHbezahSevDMcxN41vs3Y6gb4noRW/claims/revocation/status/127366661"
    },
    "credentialSchema": {
        "type": "JsonSchemaValidator2018",
        "id": "http://json1.com"
    }
}`

func TestExistenceProof(t *testing.T) {
	ctx := context.Background()
	mz, err := MerklizeJSONLD(ctx, strings.NewReader(doc1))
	require.NoError(t, err)
	path, err := mz.ResolveDocPath("credentialSubject.birthday")
	require.NoError(t, err)

	wantPath, err := NewPath(
		"https://www.w3.org/2018/credentials#credentialSubject",
		"https://github.com/iden3/claim-schema-vocab/blob/main/credentials/kyc.md#birthday")
	require.NoError(t, err)
	require.Equal(t, wantPath, path)

	p, v, err := mz.Proof(ctx, path)
	require.NoError(t, err)

	require.True(t, p.Existence)
	i, err := v.AsInt64()
	require.NoError(t, err)
	require.Equal(t, int64(19960424), i)
}

func findQuadByObject(t testing.TB, ds *ld.RDFDataset, value any) *ld.Quad {
	for _, quads := range ds.Graphs {
		for _, quad := range quads {
			if reflect.DeepEqual(value, quad.Object) {
				return quad
			}
		}
	}

	t.Fatal("quad not found")
	return nil
}

func findQuadByIdx(t testing.TB, ds *ld.RDFDataset, idx datasetIdx) *ld.Quad {
	quads, ok := ds.Graphs[idx.graph]
	if !ok {
		t.Fatal("graph not found")
	}
	if len(quads) < idx.idx+1 {
		t.Fatal("quad not found")
	}
	return quads[idx.idx]
}

const multigraphDoc2 = `{
  "@context":[
    "https://www.w3.org/2018/credentials/v1",
    "https://raw.githubusercontent.com/iden3/claim-schema-vocab/main/schemas/json-ld/kyc-v3.json-ld",
    "https://raw.githubusercontent.com/iden3/claim-schema-vocab/main/schemas/json-ld/iden3credential-v2.json-ld"
  ],
  "@type":"VerifiablePresentation",
  "holder": ["http://example.com/holder1", "http://example.com/holder2"],
  "verifiableCredential":[
    {
      "@id": "http://example.com/vc1",
      "@type":"KYCAgeCredential",
      "birthday":19960424
    },
    {
      "@id": "http://example.com/vc3",
      "@type": "Iden3SparseMerkleTreeProof",
      "issuerData": {
        "state": {
          "blockTimestamp": 123
        }
      }
    }
  ]
}`

func Test_findParentInsideGraph_And_findGraphParent(t *testing.T) {
	ds := getDataset(t, multigraphDoc2)
	q := findQuadByObject(t, ds, &ld.Literal{
		Value:    "123",
		Datatype: ld.XSDInteger,
		Language: "",
	})
	idx, err := findParentInsideGraph(ds, q)
	require.NoError(t, err)
	q = findQuadByIdx(t, ds, idx)
	assert.Equal(t,
		&ld.IRI{Value: "https://github.com/iden3/claim-schema-vocab/blob/main/proofs/Iden3SparseMerkleTreeProof-v2.md#state"},
		q.Predicate)

	idx, err = findParentInsideGraph(ds, q)
	require.NoError(t, err)
	q = findQuadByIdx(t, ds, idx)
	assert.Equal(t,
		&ld.IRI{Value: "http://example.com/vc3"},
		q.Subject)
	assert.Equal(t,
		&ld.IRI{Value: "https://github.com/iden3/claim-schema-vocab/blob/main/proofs/Iden3SparseMerkleTreeProof-v2.md#issuerData"},
		q.Predicate)

	_, err = findParentInsideGraph(ds, q)
	require.ErrorIs(t, err, errParentNotFound)

	idx, err = findGraphParent(ds, q)
	require.NoError(t, err)
	q = findQuadByIdx(t, ds, idx)
	assert.Equal(t,
		&ld.IRI{Value: "https://www.w3.org/2018/credentials#verifiableCredential"},
		q.Predicate)

	_, err = findParentInsideGraph(ds, q)
	require.ErrorIs(t, err, errParentNotFound)
}

func Test_findParent(t *testing.T) {
	ds := getDataset(t, multigraphDoc2)
	q := findQuadByObject(t, ds, &ld.Literal{
		Value:    "123",
		Datatype: ld.XSDInteger,
		Language: "",
	})
	idx, err := findParent(ds, q)
	require.NoError(t, err)
	q = findQuadByIdx(t, ds, idx)
	assert.Equal(t,
		&ld.IRI{Value: "https://github.com/iden3/claim-schema-vocab/blob/main/proofs/Iden3SparseMerkleTreeProof-v2.md#state"},
		q.Predicate)

	idx, err = findParent(ds, q)
	require.NoError(t, err)
	q = findQuadByIdx(t, ds, idx)
	assert.Equal(t,
		&ld.IRI{Value: "http://example.com/vc3"},
		q.Subject)
	assert.Equal(t,
		&ld.IRI{Value: "https://github.com/iden3/claim-schema-vocab/blob/main/proofs/Iden3SparseMerkleTreeProof-v2.md#issuerData"},
		q.Predicate)

	idx, err = findParent(ds, q)
	require.NoError(t, err)
	q = findQuadByIdx(t, ds, idx)
	assert.Equal(t,
		&ld.IRI{Value: "https://www.w3.org/2018/credentials#verifiableCredential"},
		q.Predicate)

	_, err = findParent(ds, q)
	require.ErrorIs(t, err, errParentNotFound)
}

const multigraphDoc = `{
  "@context":[
    "https://www.w3.org/2018/credentials/v1",
    "https://raw.githubusercontent.com/iden3/claim-schema-vocab/main/schemas/json-ld/kyc-v3.json-ld"
  ],
  "@type":"VerifiablePresentation",
  "holder": ["http://example.com/holder1", "http://example.com/holder2"],
  "verifiableCredential": {
    "@id": "http://example.com/vc2",
    "@type":"KYCAgeCredential",
    "birthday":19960425
  }
}`

func TestMerklizer_RawValue(t *testing.T) {
	ctx := context.Background()
	mz, err := MerklizeJSONLD(ctx, strings.NewReader(multigraphDoc))
	require.NoError(t, err)

	path, err := NewPathFromDocument([]byte(multigraphDoc),
		"verifiableCredential.birthday")
	require.NoError(t, err)

	require.NoError(t, err)

	val, err := mz.RawValue(path)
	require.NoError(t, err)
	require.Equal(t, float64(19960425), val)
}

func TestIncorrectDocument_UnsafeMode(t *testing.T) {
	const docUnknownFields = `{
    "id": "http://127.0.0.1/id",
    "expirationDate": "2030-01-01T00:00:00Z"
}`

	ctx := context.Background()

	t.Run("default safe mode", func(t *testing.T) {
		_, err := MerklizeJSONLD(ctx, strings.NewReader(docUnknownFields))
		require.EqualError(t, err,
			"invalid property: Dropping property that did not expand into an absolute IRI or keyword.")

	})

	t.Run("explicitly set safe mode", func(t *testing.T) {
		_, err := MerklizeJSONLD(ctx, strings.NewReader(docUnknownFields),
			WithSafeMode(true))
		require.EqualError(t, err,
			"invalid property: Dropping property that did not expand into an absolute IRI or keyword.")
	})

	t.Run("explicitly set unsafe mode", func(t *testing.T) {
		_, err := MerklizeJSONLD(ctx, strings.NewReader(docUnknownFields),
			WithSafeMode(false))
		require.NoError(t, err)
	})
}

func TestTypeFromContext(t *testing.T) {
	ctxBytes, err := os.ReadFile("testdata/kyc_schema.json-ld")
	require.NoError(t, err)

	pathToField := "KYCAgeCredential.birthday"
	typ, err := TypeFromContext(ctxBytes, pathToField)
	require.NoError(t, err)
	require.Equal(t, "http://www.w3.org/2001/XMLSchema#integer", typ)
}

func TestHashValue(t *testing.T) {
	ctxBytes, err := os.ReadFile("testdata/kyc_schema.json-ld")
	require.NoError(t, err)

	tests := []struct {
		name        string
		pathToField string
		datatype    string
		value       interface{}
		wantHash    string
	}{
		{
			name:        "xsd:integer",
			pathToField: "KYCEmployee.documentType",
			datatype:    "http://www.w3.org/2001/XMLSchema#integer",
			value:       1,
			wantHash:    "1",
		},
		{
			name:        "xsd:boolean true",
			pathToField: "KYCEmployee.ZKPexperiance",
			datatype:    "http://www.w3.org/2001/XMLSchema#boolean",
			value:       true,
			wantHash:    "18586133768512220936620570745912940619677854269274689475585506675881198879027",
		},
		{
			name:        "xsd:boolean false",
			pathToField: "KYCEmployee.ZKPexperiance",
			datatype:    "http://www.w3.org/2001/XMLSchema#boolean",
			value:       false,
			wantHash:    "19014214495641488759237505126948346942972912379615652741039992445865937985820",
		},
		{
			name:        "xsd:boolean 1",
			pathToField: "KYCEmployee.ZKPexperiance",
			datatype:    "http://www.w3.org/2001/XMLSchema#boolean",
			value:       "1",
			wantHash:    "18586133768512220936620570745912940619677854269274689475585506675881198879027",
		},
		{
			name:        "xsd:boolean 0",
			pathToField: "KYCEmployee.ZKPexperiance",
			datatype:    "http://www.w3.org/2001/XMLSchema#boolean",
			value:       "0",
			wantHash:    "19014214495641488759237505126948346942972912379615652741039992445865937985820",
		},
		{
			name:        "xsd:dateTime > January 1st, 1970 RFC3339Nano",
			pathToField: "KYCEmployee.hireDate",
			datatype:    "http://www.w3.org/2001/XMLSchema#dateTime",
			value:       "2019-01-01T00:00:00Z",
			wantHash:    "1546300800000000000",
		},
		{
			name:        "xsd:dateTime < January 1st, 1970 RFC3339Nano",
			pathToField: "KYCEmployee.hireDate",
			datatype:    "http://www.w3.org/2001/XMLSchema#dateTime",
			value:       "1960-02-20T11:20:33Z",
			wantHash:    "21888242871839275222246405745257275088548364400416034343697892928208808495617",
		},
		{
			name:        "xsd:dateTime YYYY-MM-DD go format (2006-01-02)",
			pathToField: "KYCEmployee.hireDate",
			datatype:    "http://www.w3.org/2001/XMLSchema#dateTime",
			value:       "1997-04-16",
			wantHash:    "861148800000000000",
		},
		{
			name:        "xsd:string",
			pathToField: "KYCEmployee.position",
			datatype:    "http://www.w3.org/2001/XMLSchema#string",
			value:       "SSI Consultant",
			wantHash:    "957410455271905675920624030785024750144198809104092676617070098470852489834",
		},
		{
			name:        "xsd:double should be processed as string",
			pathToField: "KYCEmployee.salary",
			datatype:    "http://www.w3.org/2001/XMLSchema#double",
			value:       100000.01,
			wantHash:    "15818843047081382538159097715644330692873067854222195813394816036608348381949",
		},
		{
			name:        "xsd:double in our case will be processed as string, since rules are not defined",
			pathToField: "KYCEmployee.salary",
			datatype:    "http://www.w3.org/2001/XMLSchema#double",
			value:       "100000.01",
			wantHash:    "15818843047081382538159097715644330692873067854222195813394816036608348381949",
		},
		{
			name:        "big float64 should be correctly parsed as integer",
			pathToField: "KYCCountryOfResidenceCredential.countryCode",
			datatype:    "http://www.w3.org/2001/XMLSchema#integer",
			value:       float64(19960424),
			wantHash:    "19960424",
		},
	}

	for _, tt := range tests {
		t.Run(tt.name, func(t *testing.T) {
			actualType, err := TypeFromContext(ctxBytes, tt.pathToField)
			require.NoError(t, err)
			require.Equal(t, tt.datatype, actualType)

			actualHash, err := HashValue(tt.datatype, tt.value)
			require.NoError(t, err)
			require.Equal(t, tt.wantHash, actualHash.String())
		})
	}
}

func TestHashValue_Errors(t *testing.T) {
	ctxBytes, err := os.ReadFile("testdata/kyc_schema.json-ld")
	require.NoError(t, err)

	tests := []struct {
		name        string
		pathToField string
		datatype    string
		value       interface{}
		wantErr     string
	}{
		{
			name:        "xsd:boolean invalid value",
			pathToField: "KYCEmployee.ZKPexperiance",
			datatype:    "http://www.w3.org/2001/XMLSchema#boolean",
			value:       "True",
			wantErr:     "incorrect boolean value",
		},
		{
			name:        "xsd:integer invalid value",
			pathToField: "KYCEmployee.documentType",
			datatype:    "http://www.w3.org/2001/XMLSchema#integer",
			value:       "one",
			wantErr:     "strconv.ParseInt: parsing \"one\": invalid syntax",
		},
		{
			name:        "xsd:dateTime invalid format MM-DD-YYYY go format (01-02-2006)",
			pathToField: "KYCEmployee.hireDate",
			datatype:    "http://www.w3.org/2001/XMLSchema#dateTime",
			value:       "01-01-2019",
			wantErr:     "parsing time \"01-01-2019\"",
		},
		{
			name:        "unknown datatype",
			pathToField: "KYCEmployee.documentType",
			datatype:    "http://www.w3.org/2001/XMLSchema#integer",
			value:       []byte{1},
			wantErr:     ErrorUnsupportedType.Error(),
		},
	}

	for _, tt := range tests {
		t.Run(tt.name, func(t *testing.T) {
			actualType, err := TypeFromContext(ctxBytes, tt.pathToField)
			require.NoError(t, err)
			require.Equal(t, tt.datatype, actualType)

			_, actualErr := HashValue(tt.datatype, tt.value)
			require.Error(t, actualErr)
			require.Contains(t, actualErr.Error(), tt.wantErr)
		})
	}
}

<<<<<<< HEAD
func TestMerklizer_JSONLDType(t *testing.T) {
	ctx := context.Background()
	mz, err := MerklizeJSONLD(ctx, strings.NewReader(testDocument))
	require.NoError(t, err)

	t.Run("xsd:dateTime", func(t *testing.T) {
		path, err := NewPath(
			"https://www.w3.org/2018/credentials#credentialSubject", 1,
			"http://schema.org/birthDate")
		require.NoError(t, err)

		datatype, err := mz.JSONLDType(path)
		require.NoError(t, err)
		require.Equal(t, "http://www.w3.org/2001/XMLSchema#dateTime", datatype)
	})

	t.Run("empty datatype", func(t *testing.T) {
		path, err := NewPath(
			"https://www.w3.org/2018/credentials#credentialSubject", 0,
			"http://www.w3.org/1999/02/22-rdf-syntax-ns#type", 0)
		require.NoError(t, err)

		datatype, err := mz.JSONLDType(path)
		require.NoError(t, err)
		require.Equal(t, "", datatype)
	})
=======
type testHasher struct{}

func (h testHasher) Hash(inpBI []*big.Int) (*big.Int, error) {
	return poseidon.Hash(inpBI)
}

func (h testHasher) HashBytes(msg []byte) (*big.Int, error) {
	return poseidon.HashBytesX(msg, 6)
}

func (h testHasher) Prime() *big.Int {
	return new(big.Int).Set(constants.Q)
}

// Test consistency of WithHasher usage. Proof should be generated with path
// created with ResolveDocPath method of Merklizer.
func TestWithHasherWorkflow(t *testing.T) {
	const testPresentationDoc = `
{
  "id": "uuid:presentation:12312",
  "@context": [
    "https://www.w3.org/2018/credentials/v1",
    "https://raw.githubusercontent.com/demonsh/schema/main/jsonld/presentation.json-ld#Presentation"
  ],
  "type": [
    "VerifiableCredential"
  ],
  "expirationDate": "2024-03-08T22:02:16Z",
  "issuanceDate": "2023-03-08T22:02:16Z",
  "issuer": "did:pkh:eip155:1:0x1e903ddDFf29f13fC62F3c78c5b5622a3b14752c",
  "credentialSubject": {
    "id": "did:pkh:eip155:1:0xf39fd6e51aad88f6f4ce6ab8827279cfffb92266",
    "score": 64,
    "type": "Presentation"
  }
}`

	mz, _ := MerklizeJSONLD(context.Background(),
		strings.NewReader(testPresentationDoc),
		WithHasher(testHasher{}))

	p, err := mz.ResolveDocPath("credentialSubject")
	require.NoError(t, err)

	fieldProof, fieldValue, err := mz.Proof(context.Background(), p)
	require.NoError(t, err)

	require.True(t, fieldProof.Existence)

	value1, err := fieldValue.MtEntry()
	require.NoError(t, err)
	require.NotNil(t, value1)
>>>>>>> 3dece684
}<|MERGE_RESOLUTION|>--- conflicted
+++ resolved
@@ -1159,34 +1159,6 @@
 	}
 }
 
-<<<<<<< HEAD
-func TestMerklizer_JSONLDType(t *testing.T) {
-	ctx := context.Background()
-	mz, err := MerklizeJSONLD(ctx, strings.NewReader(testDocument))
-	require.NoError(t, err)
-
-	t.Run("xsd:dateTime", func(t *testing.T) {
-		path, err := NewPath(
-			"https://www.w3.org/2018/credentials#credentialSubject", 1,
-			"http://schema.org/birthDate")
-		require.NoError(t, err)
-
-		datatype, err := mz.JSONLDType(path)
-		require.NoError(t, err)
-		require.Equal(t, "http://www.w3.org/2001/XMLSchema#dateTime", datatype)
-	})
-
-	t.Run("empty datatype", func(t *testing.T) {
-		path, err := NewPath(
-			"https://www.w3.org/2018/credentials#credentialSubject", 0,
-			"http://www.w3.org/1999/02/22-rdf-syntax-ns#type", 0)
-		require.NoError(t, err)
-
-		datatype, err := mz.JSONLDType(path)
-		require.NoError(t, err)
-		require.Equal(t, "", datatype)
-	})
-=======
 type testHasher struct{}
 
 func (h testHasher) Hash(inpBI []*big.Int) (*big.Int, error) {
@@ -1239,5 +1211,32 @@
 	value1, err := fieldValue.MtEntry()
 	require.NoError(t, err)
 	require.NotNil(t, value1)
->>>>>>> 3dece684
+}
+
+func TestMerklizer_JSONLDType(t *testing.T) {
+	ctx := context.Background()
+	mz, err := MerklizeJSONLD(ctx, strings.NewReader(testDocument))
+	require.NoError(t, err)
+
+	t.Run("xsd:dateTime", func(t *testing.T) {
+		path, err := NewPath(
+			"https://www.w3.org/2018/credentials#credentialSubject", 1,
+			"http://schema.org/birthDate")
+		require.NoError(t, err)
+
+		datatype, err := mz.JSONLDType(path)
+		require.NoError(t, err)
+		require.Equal(t, "http://www.w3.org/2001/XMLSchema#dateTime", datatype)
+	})
+
+	t.Run("empty datatype", func(t *testing.T) {
+		path, err := NewPath(
+			"https://www.w3.org/2018/credentials#credentialSubject", 0,
+			"http://www.w3.org/1999/02/22-rdf-syntax-ns#type", 0)
+		require.NoError(t, err)
+
+		datatype, err := mz.JSONLDType(path)
+		require.NoError(t, err)
+		require.Equal(t, "", datatype)
+	})
 }